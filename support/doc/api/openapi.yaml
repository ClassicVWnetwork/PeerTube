--- conflicted
+++ resolved
@@ -797,26 +797,7 @@
       tags:
         - Video
       parameters:
-<<<<<<< HEAD
-        - $ref: "videos.yaml#/parameters/id"
-        - $ref: "videos.yaml#/parameters/thumbnailfile"
-        - $ref: "videos.yaml#/parameters/previewfile"
-        - $ref: "videos.yaml#/parameters/category"
-        - $ref: "videos.yaml#/parameters/licence"
-        - $ref: "videos.yaml#/parameters/language"
-        - $ref: "videos.yaml#/parameters/description"
-        - $ref: "videos.yaml#/parameters/waitTranscoding"
-        - $ref: "videos.yaml#/parameters/support"
-        - $ref: "videos.yaml#/parameters/nsfw"
-        - $ref: "videos.yaml#/parameters/name"
-        - $ref: "videos.yaml#/parameters/tags"
-        - $ref: "videos.yaml#/parameters/commentsEnabled"
-        - $ref: "videos.yaml#/parameters/downloadEnabled"
-        - $ref: "videos.yaml#/parameters/privacy"
-        - $ref: "videos.yaml#/parameters/scheduleUpdate"
-=======
         - $ref: '#/components/parameters/id2'
->>>>>>> 9b712a20
       responses:
         '200':
           description: successful operation
@@ -981,33 +962,6 @@
       security:
         - OAuth2: []
       parameters:
-<<<<<<< HEAD
-        - name: videofile
-          in: formData
-          type: file
-          required: true
-          description: 'Video file'
-        - name: channelId
-          in: formData
-          required: true
-          type: number
-          description: 'Channel id that will contain this video'
-        - $ref: "videos.yaml#/parameters/thumbnailfile"
-        - $ref: "videos.yaml#/parameters/previewfile"
-        - $ref: "videos.yaml#/parameters/category"
-        - $ref: "videos.yaml#/parameters/licence"
-        - $ref: "videos.yaml#/parameters/language"
-        - $ref: "videos.yaml#/parameters/description"
-        - $ref: "videos.yaml#/parameters/waitTranscoding"
-        - $ref: "videos.yaml#/parameters/support"
-        - $ref: "videos.yaml#/parameters/nsfw"
-        - $ref: "videos.yaml#/parameters/name"
-        - $ref: "videos.yaml#/parameters/tags"
-        - $ref: "videos.yaml#/parameters/commentsEnabled"
-        - $ref: "videos.yaml#/parameters/downloadEnabled"
-        - $ref: "videos.yaml#/parameters/privacy"
-        - $ref: "videos.yaml#/parameters/scheduleUpdate"
-=======
         - $ref: '#/components/parameters/id2'
       responses:
         '204':
@@ -1044,7 +998,6 @@
         - OAuth2: []
       tags:
         - Video
->>>>>>> 9b712a20
       responses:
         '200':
           description: successful operation
